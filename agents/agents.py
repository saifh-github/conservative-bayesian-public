import gymnasium as gym
import matplotlib.pyplot as plt
import numpy as np
from tqdm import tqdm
import torch as t
from agents.guardrails import (
    CheatingGuardrail,
    PosteriorGuardrail,
    IidGuardrail,
    NonIidGuardrail,
    NewNonIidGuardrail,
)
import einops
import scipy
import utils.utils as utils

class Agent:
    def __init__(self, env_id=None, env=None):

        if env_id and not env:
            self.env = gym.make(env_id)
            self.env_name = env_id
        elif env and not env_id:
            self.env = env
        else:
            raise ValueError("Exactly one of env_id or env must be provided")

    def get_action(self):
        raise NotImplementedError


class Bayesian(Agent):

    def __init__(
        self,
        env_id=None,
        env=None,
        name="BayesianAgent",
        guardrail=None,
        threshold=0.05,
        alpha=None,
        guardrail_params=None,
        device="auto",
    ):
        super().__init__(env_id, env)
        self.name = name
        self.device = utils.get_device(device)

        if guardrail == "new-non-iid":
            self.guardrail_type = guardrail
            self.guardrail = NewNonIidGuardrail(
                self,
                threshold,
                alpha,
                mean_type=guardrail_params.mean_type,
                posterior_increases=guardrail_params.posterior_increases,
                softmax_temperature=guardrail_params.softmax_temperature,
                power_mean_exponent=guardrail_params.power_mean_exponent,
                quantile=guardrail_params.quantile,
                harm_estimates_weights=guardrail_params.harm_estimates_weights,
            )
        else:
            guardrails = {
                "cheating": CheatingGuardrail(self, threshold),
                "posterior": PosteriorGuardrail(self, threshold),
                "iid": IidGuardrail(self, threshold),
                "non-iid": NonIidGuardrail(self, threshold, alpha),
                "none": None,
            }

            self.guardrail_type = guardrail
            self.guardrail = guardrails.get(guardrail)

        if self.guardrail is not None:
            self.name += f"+{guardrail}Guardrail"

        self.threshold = threshold
        self.d_arm = self.env.unwrapped.d_arm
        self.k = self.env.unwrapped.k
        self.episode_rejections = 0
        self.actions_rejected_this_timestep = []

        # The agent is given the correct prior over the reward weights, which is the uniform over {0, ..., k-1}^d.
        # There are k^d possible reward weight vectors, which we index from 0 to k^d - 1.
        prior = t.ones(self.k**self.d_arm, dtype=t.float32) / (self.k**self.d_arm)
        assert t.isclose(prior.sum(), t.tensor(1.0, dtype=t.float32))
        self.initial_log_prior = t.log(prior)
        ranges = [t.arange(self.k, dtype=t.float32) for _ in range(self.d_arm)]
        self.hypotheses = t.cartesian_prod(*ranges)
        self.log_prior = self.initial_log_prior.clone()
        self.log_posterior = self.initial_log_prior.clone()

    def reset(self):
        self.log_prior = self.initial_log_prior.clone()
        self.log_posterior = self.initial_log_prior.clone()

    def update_beliefs(self, action, reward):
        features = self.env.unwrapped.arm_features[action]
        hypothesised_reward_means = einops.einsum(
            self.hypotheses.float(),
            features.float(),
            "n_hypotheses d_arm, d_arm -> n_hypotheses",
        )

        self.log_prior = self.log_posterior.clone()
        log_likelihoods = t.distributions.Normal(
            loc=hypothesised_reward_means, scale=self.env.unwrapped.sigma_r
        ).log_prob(t.tensor(reward))

        unnormalised_log_posterior = self.log_prior + log_likelihoods
        self.log_posterior = unnormalised_log_posterior - t.logsumexp(
            unnormalised_log_posterior, dim=0
        )  # normalise in logspace

    def run_episode(
        self,
        episode_length,
        use_guardrail=True,
    ):
        self.reset()
        self.env.reset()
        terminated = False
        self.episode_rewards = []
        timestep = 0
        self.episode_rejections = 0
        self.overestimates = 0

        for i in range(episode_length):

            self.actions_rejected_this_timestep = []
            action = self.get_action()
            if use_guardrail:
                while (
                    self.guardrail is not None and self.guardrail.check(action) == False
                ):

                    if (
                        len(self.actions_rejected_this_timestep)
                        == self.env.unwrapped.n_arm
                    ):  # If all actions have been rejected...

                        self.episode_rejections += self.env.unwrapped.n_arm * (
                            episode_length - timestep - 1
                        )  # ...skip to end of episode.
                        return (
                            np.sum(self.episode_rewards),
                            self.episode_rejections,
                            episode_length,
                            0,
                        )

                    action = self.get_action()
                    while action in self.actions_rejected_this_timestep:
                        action = self.get_action()

            _, reward, _, terminated, _ = self.env.step(action)

            self.episode_rewards.append(reward)

            self.update_beliefs(action, reward)

            timestep += 1

            if terminated:
                break

        if timestep < episode_length:
            self.episode_deaths = 1
        else:
            self.episode_deaths = 0

        rewards = np.sum(self.episode_rewards)
        self.episode_timesteps_survived = timestep

        return (
            rewards,
            self.episode_rejections,
            self.episode_timesteps_survived,
            self.episode_deaths,
        )


class RandomAgent(Bayesian):
    def __init__(
        self, env_id=None, env=None, guardrail=None, alpha=None, name="Random"
    ):
        super().__init__(
            env_id=env_id, env=env, name=name, guardrail=guardrail, alpha=alpha
        )
        self.name = name

    def get_action(self):
        return self.env.action_space.sample()


class Boltzmann(Bayesian):
    """
    Chooses its actions by softmaxing the expected rewards according to its beliefs. Beta is the inverse temperature parameter.
    If some actions have already been rejected this timestep, we zero out their probabilities. This doesn't change the distribution of accepted actions,
    but saves repeatedly checking and rejecting the same ones.
    """

    def __init__(
        self,
        env_id=None,
        env=None,
        name="Boltzmann",
        guardrail=None,
        threshold=0.05,
        beta=0.5,
        alpha=None,
        guardrail_params=None,
        device="auto"
    ):
        super().__init__(
            env_id=env_id,
            env=env,
            name=name,
            guardrail=guardrail,
            threshold=threshold,
            alpha=alpha,
            guardrail_params=guardrail_params,
            device=device
        )
        self.beta = beta
        self.device = utils.get_device(device)

    def get_action(self):

        features = self.env.unwrapped.arm_features
        posterior = t.exp(self.log_posterior)
        posterior_mean = t.mv(self.hypotheses.T, posterior) # n_hypotheses d_arm, n_hypotheses  -> d_arm

        estimated_reward_means = t.mv(features, posterior_mean) # n_arm d_arm, d_arm -> n_arm
        probs = t.softmax(self.beta * estimated_reward_means, dim=0)
        probs[self.actions_rejected_this_timestep] = (
            0  # so we don't choose an action that's already been rejected
        )
        probs = probs / t.sum(probs)  # renormalise
        action = t.multinomial(probs, 1).item()
        return action


class Uniform(Bayesian):
    """
    Chooses its actions uniformly. This is for the experiments where we look at the tightness of the bounds, so its run_episode function records different stuff, and it has both the iid and the cheating guardrail in order to make comparisons between them.

    We record overestimate frequency, and also record the value of the harm estimate of the action with 0.5 harm_probability.
    """

    def __init__(
        self,
        env_id=None,
        env=None,
        name="Uniform",
        guardrail=None,
        threshold=None,
        alpha=None,
        device="auto",
    ):
        super().__init__(
            env_id=env_id, 
            env=env, 
            name=name, 
            guardrail=guardrail,
            threshold=threshold,
            device=device,
            alpha=alpha
        )
        self.device = utils.get_device(device)
        self.cheating_guardrail = CheatingGuardrail(self, None)
        self.non_iid_guardrail = NonIidGuardrail(self, None, alpha)

    def get_action(self):
        return np.random.randint(self.env.unwrapped.n_arm)

    def run_episode(
        self,
        episode_length,
    ):
<<<<<<< HEAD
        actions = t.arange(self.env.unwrapped.n_arm, device=self.device)
=======

        actions = t.tensor(t.arange(self.env.unwrapped.n_arm))
>>>>>>> ece244a3
        self.reset()
        assert t.all(self.log_posterior == self.initial_log_prior)
        self.env.reset()
        fifty_fifty_mask = (
            self.env.unwrapped.reward_means == self.env.unwrapped.explosion_threshold
        )
        estimates = 0
        for fifty_fifty in actions[fifty_fifty_mask]:
            assert (
                self.cheating_guardrail.harm_estimate(fifty_fifty) == 0.5
            ), "fifty fifties should be actions with p(harm)=0.5"
        overestimates = 0
        fifty_fifties_harm_estimates = []

        for i in range(episode_length):
            action = self.get_action()
            non_iid_estimate = self.guardrail.harm_estimate(action)
            ground_truth = self.cheating_guardrail.harm_estimate(action)
            estimates += 1
            if non_iid_estimate >= ground_truth:
                overestimates += 1

            for fifty_fifty in actions[fifty_fifty_mask]:
                fifty_fifty_harm_estimate = float(
<<<<<<< HEAD
                    self.guardrail.harm_estimate(fifty_fifty)
=======
                    self.non_iid_guardrail.harm_estimate(fifty_fifty)
>>>>>>> ece244a3
                )
                fifty_fifties_harm_estimates.append(fifty_fifty_harm_estimate)

            _, reward, _, _, _ = self.env.step(action)
            self.update_beliefs(action, reward)

        overestimate_frequency = overestimates / estimates
        return overestimate_frequency, fifty_fifties_harm_estimates
<|MERGE_RESOLUTION|>--- conflicted
+++ resolved
@@ -1,323 +1,319 @@
-import gymnasium as gym
-import matplotlib.pyplot as plt
-import numpy as np
-from tqdm import tqdm
-import torch as t
-from agents.guardrails import (
-    CheatingGuardrail,
-    PosteriorGuardrail,
-    IidGuardrail,
-    NonIidGuardrail,
-    NewNonIidGuardrail,
-)
-import einops
-import scipy
-import utils.utils as utils
-
-class Agent:
-    def __init__(self, env_id=None, env=None):
-
-        if env_id and not env:
-            self.env = gym.make(env_id)
-            self.env_name = env_id
-        elif env and not env_id:
-            self.env = env
-        else:
-            raise ValueError("Exactly one of env_id or env must be provided")
-
-    def get_action(self):
-        raise NotImplementedError
-
-
-class Bayesian(Agent):
-
-    def __init__(
-        self,
-        env_id=None,
-        env=None,
-        name="BayesianAgent",
-        guardrail=None,
-        threshold=0.05,
-        alpha=None,
-        guardrail_params=None,
-        device="auto",
-    ):
-        super().__init__(env_id, env)
-        self.name = name
-        self.device = utils.get_device(device)
-
-        if guardrail == "new-non-iid":
-            self.guardrail_type = guardrail
-            self.guardrail = NewNonIidGuardrail(
-                self,
-                threshold,
-                alpha,
-                mean_type=guardrail_params.mean_type,
-                posterior_increases=guardrail_params.posterior_increases,
-                softmax_temperature=guardrail_params.softmax_temperature,
-                power_mean_exponent=guardrail_params.power_mean_exponent,
-                quantile=guardrail_params.quantile,
-                harm_estimates_weights=guardrail_params.harm_estimates_weights,
-            )
-        else:
-            guardrails = {
-                "cheating": CheatingGuardrail(self, threshold),
-                "posterior": PosteriorGuardrail(self, threshold),
-                "iid": IidGuardrail(self, threshold),
-                "non-iid": NonIidGuardrail(self, threshold, alpha),
-                "none": None,
-            }
-
-            self.guardrail_type = guardrail
-            self.guardrail = guardrails.get(guardrail)
-
-        if self.guardrail is not None:
-            self.name += f"+{guardrail}Guardrail"
-
-        self.threshold = threshold
-        self.d_arm = self.env.unwrapped.d_arm
-        self.k = self.env.unwrapped.k
-        self.episode_rejections = 0
-        self.actions_rejected_this_timestep = []
-
-        # The agent is given the correct prior over the reward weights, which is the uniform over {0, ..., k-1}^d.
-        # There are k^d possible reward weight vectors, which we index from 0 to k^d - 1.
-        prior = t.ones(self.k**self.d_arm, dtype=t.float32) / (self.k**self.d_arm)
-        assert t.isclose(prior.sum(), t.tensor(1.0, dtype=t.float32))
-        self.initial_log_prior = t.log(prior)
-        ranges = [t.arange(self.k, dtype=t.float32) for _ in range(self.d_arm)]
-        self.hypotheses = t.cartesian_prod(*ranges)
-        self.log_prior = self.initial_log_prior.clone()
-        self.log_posterior = self.initial_log_prior.clone()
-
-    def reset(self):
-        self.log_prior = self.initial_log_prior.clone()
-        self.log_posterior = self.initial_log_prior.clone()
-
-    def update_beliefs(self, action, reward):
-        features = self.env.unwrapped.arm_features[action]
-        hypothesised_reward_means = einops.einsum(
-            self.hypotheses.float(),
-            features.float(),
-            "n_hypotheses d_arm, d_arm -> n_hypotheses",
-        )
-
-        self.log_prior = self.log_posterior.clone()
-        log_likelihoods = t.distributions.Normal(
-            loc=hypothesised_reward_means, scale=self.env.unwrapped.sigma_r
-        ).log_prob(t.tensor(reward))
-
-        unnormalised_log_posterior = self.log_prior + log_likelihoods
-        self.log_posterior = unnormalised_log_posterior - t.logsumexp(
-            unnormalised_log_posterior, dim=0
-        )  # normalise in logspace
-
-    def run_episode(
-        self,
-        episode_length,
-        use_guardrail=True,
-    ):
-        self.reset()
-        self.env.reset()
-        terminated = False
-        self.episode_rewards = []
-        timestep = 0
-        self.episode_rejections = 0
-        self.overestimates = 0
-
-        for i in range(episode_length):
-
-            self.actions_rejected_this_timestep = []
-            action = self.get_action()
-            if use_guardrail:
-                while (
-                    self.guardrail is not None and self.guardrail.check(action) == False
-                ):
-
-                    if (
-                        len(self.actions_rejected_this_timestep)
-                        == self.env.unwrapped.n_arm
-                    ):  # If all actions have been rejected...
-
-                        self.episode_rejections += self.env.unwrapped.n_arm * (
-                            episode_length - timestep - 1
-                        )  # ...skip to end of episode.
-                        return (
-                            np.sum(self.episode_rewards),
-                            self.episode_rejections,
-                            episode_length,
-                            0,
-                        )
-
-                    action = self.get_action()
-                    while action in self.actions_rejected_this_timestep:
-                        action = self.get_action()
-
-            _, reward, _, terminated, _ = self.env.step(action)
-
-            self.episode_rewards.append(reward)
-
-            self.update_beliefs(action, reward)
-
-            timestep += 1
-
-            if terminated:
-                break
-
-        if timestep < episode_length:
-            self.episode_deaths = 1
-        else:
-            self.episode_deaths = 0
-
-        rewards = np.sum(self.episode_rewards)
-        self.episode_timesteps_survived = timestep
-
-        return (
-            rewards,
-            self.episode_rejections,
-            self.episode_timesteps_survived,
-            self.episode_deaths,
-        )
-
-
-class RandomAgent(Bayesian):
-    def __init__(
-        self, env_id=None, env=None, guardrail=None, alpha=None, name="Random"
-    ):
-        super().__init__(
-            env_id=env_id, env=env, name=name, guardrail=guardrail, alpha=alpha
-        )
-        self.name = name
-
-    def get_action(self):
-        return self.env.action_space.sample()
-
-
-class Boltzmann(Bayesian):
-    """
-    Chooses its actions by softmaxing the expected rewards according to its beliefs. Beta is the inverse temperature parameter.
-    If some actions have already been rejected this timestep, we zero out their probabilities. This doesn't change the distribution of accepted actions,
-    but saves repeatedly checking and rejecting the same ones.
-    """
-
-    def __init__(
-        self,
-        env_id=None,
-        env=None,
-        name="Boltzmann",
-        guardrail=None,
-        threshold=0.05,
-        beta=0.5,
-        alpha=None,
-        guardrail_params=None,
-        device="auto"
-    ):
-        super().__init__(
-            env_id=env_id,
-            env=env,
-            name=name,
-            guardrail=guardrail,
-            threshold=threshold,
-            alpha=alpha,
-            guardrail_params=guardrail_params,
-            device=device
-        )
-        self.beta = beta
-        self.device = utils.get_device(device)
-
-    def get_action(self):
-
-        features = self.env.unwrapped.arm_features
-        posterior = t.exp(self.log_posterior)
-        posterior_mean = t.mv(self.hypotheses.T, posterior) # n_hypotheses d_arm, n_hypotheses  -> d_arm
-
-        estimated_reward_means = t.mv(features, posterior_mean) # n_arm d_arm, d_arm -> n_arm
-        probs = t.softmax(self.beta * estimated_reward_means, dim=0)
-        probs[self.actions_rejected_this_timestep] = (
-            0  # so we don't choose an action that's already been rejected
-        )
-        probs = probs / t.sum(probs)  # renormalise
-        action = t.multinomial(probs, 1).item()
-        return action
-
-
-class Uniform(Bayesian):
-    """
-    Chooses its actions uniformly. This is for the experiments where we look at the tightness of the bounds, so its run_episode function records different stuff, and it has both the iid and the cheating guardrail in order to make comparisons between them.
-
-    We record overestimate frequency, and also record the value of the harm estimate of the action with 0.5 harm_probability.
-    """
-
-    def __init__(
-        self,
-        env_id=None,
-        env=None,
-        name="Uniform",
-        guardrail=None,
-        threshold=None,
-        alpha=None,
-        device="auto",
-    ):
-        super().__init__(
-            env_id=env_id, 
-            env=env, 
-            name=name, 
-            guardrail=guardrail,
-            threshold=threshold,
-            device=device,
-            alpha=alpha
-        )
-        self.device = utils.get_device(device)
-        self.cheating_guardrail = CheatingGuardrail(self, None)
-        self.non_iid_guardrail = NonIidGuardrail(self, None, alpha)
-
-    def get_action(self):
-        return np.random.randint(self.env.unwrapped.n_arm)
-
-    def run_episode(
-        self,
-        episode_length,
-    ):
-<<<<<<< HEAD
-        actions = t.arange(self.env.unwrapped.n_arm, device=self.device)
-=======
-
-        actions = t.tensor(t.arange(self.env.unwrapped.n_arm))
->>>>>>> ece244a3
-        self.reset()
-        assert t.all(self.log_posterior == self.initial_log_prior)
-        self.env.reset()
-        fifty_fifty_mask = (
-            self.env.unwrapped.reward_means == self.env.unwrapped.explosion_threshold
-        )
-        estimates = 0
-        for fifty_fifty in actions[fifty_fifty_mask]:
-            assert (
-                self.cheating_guardrail.harm_estimate(fifty_fifty) == 0.5
-            ), "fifty fifties should be actions with p(harm)=0.5"
-        overestimates = 0
-        fifty_fifties_harm_estimates = []
-
-        for i in range(episode_length):
-            action = self.get_action()
-            non_iid_estimate = self.guardrail.harm_estimate(action)
-            ground_truth = self.cheating_guardrail.harm_estimate(action)
-            estimates += 1
-            if non_iid_estimate >= ground_truth:
-                overestimates += 1
-
-            for fifty_fifty in actions[fifty_fifty_mask]:
-                fifty_fifty_harm_estimate = float(
-<<<<<<< HEAD
-                    self.guardrail.harm_estimate(fifty_fifty)
-=======
-                    self.non_iid_guardrail.harm_estimate(fifty_fifty)
->>>>>>> ece244a3
-                )
-                fifty_fifties_harm_estimates.append(fifty_fifty_harm_estimate)
-
-            _, reward, _, _, _ = self.env.step(action)
-            self.update_beliefs(action, reward)
-
-        overestimate_frequency = overestimates / estimates
-        return overestimate_frequency, fifty_fifties_harm_estimates
+import gymnasium as gym
+import matplotlib.pyplot as plt
+import numpy as np
+from tqdm import tqdm
+import torch as t
+from agents.guardrails import (
+    CheatingGuardrail,
+    PosteriorGuardrail,
+    IidGuardrail,
+    NonIidGuardrail,
+    NewNonIidGuardrail,
+)
+import einops
+import scipy
+import utils.utils as utils
+
+class Agent:
+    def __init__(self, env_id=None, env=None):
+
+        if env_id and not env:
+            self.env = gym.make(env_id)
+            self.env_name = env_id
+        elif env and not env_id:
+            self.env = env
+        else:
+            raise ValueError("Exactly one of env_id or env must be provided")
+
+    def get_action(self):
+        raise NotImplementedError
+
+
+class Bayesian(Agent):
+
+    def __init__(
+        self,
+        env_id=None,
+        env=None,
+        name="BayesianAgent",
+        guardrail=None,
+        threshold=0.05,
+        alpha=None,
+        guardrail_params=None,
+        device="auto",
+    ):
+        super().__init__(env_id, env)
+        self.name = name
+        self.device = utils.get_device(device)
+
+        if guardrail == "new-non-iid":
+            self.guardrail_type = guardrail
+            self.guardrail = NewNonIidGuardrail(
+                self,
+                threshold,
+                alpha,
+                mean_type=guardrail_params.mean_type,
+                posterior_increases=guardrail_params.posterior_increases,
+                softmax_temperature=guardrail_params.softmax_temperature,
+                power_mean_exponent=guardrail_params.power_mean_exponent,
+                quantile=guardrail_params.quantile,
+                harm_estimates_weights=guardrail_params.harm_estimates_weights,
+            )
+        else:
+            guardrails = {
+                "cheating": CheatingGuardrail(self, threshold),
+                "posterior": PosteriorGuardrail(self, threshold),
+                "iid": IidGuardrail(self, threshold),
+                "non-iid": NonIidGuardrail(self, threshold, alpha),
+                "none": None,
+            }
+
+            self.guardrail_type = guardrail
+            self.guardrail = guardrails.get(guardrail)
+
+        if self.guardrail is not None:
+            self.name += f"+{guardrail}Guardrail"
+
+        self.threshold = threshold
+        self.d_arm = self.env.unwrapped.d_arm
+        self.k = self.env.unwrapped.k
+        self.episode_rejections = 0
+        self.actions_rejected_this_timestep = []
+
+        # The agent is given the correct prior over the reward weights, which is the uniform over {0, ..., k-1}^d.
+        # There are k^d possible reward weight vectors, which we index from 0 to k^d - 1.
+        prior = t.ones(self.k**self.d_arm, dtype=t.float32) / (self.k**self.d_arm)
+        assert t.isclose(prior.sum(), t.tensor(1.0, dtype=t.float32))
+        self.initial_log_prior = t.log(prior)
+        ranges = [t.arange(self.k, dtype=t.float32) for _ in range(self.d_arm)]
+        self.hypotheses = t.cartesian_prod(*ranges)
+        self.log_prior = self.initial_log_prior.clone()
+        self.log_posterior = self.initial_log_prior.clone()
+
+    def reset(self):
+        self.log_prior = self.initial_log_prior.clone()
+        self.log_posterior = self.initial_log_prior.clone()
+
+    def update_beliefs(self, action, reward):
+        features = self.env.unwrapped.arm_features[action]
+        hypothesised_reward_means = einops.einsum(
+            self.hypotheses.float(),
+            features.float(),
+            "n_hypotheses d_arm, d_arm -> n_hypotheses",
+        )
+
+        self.log_prior = self.log_posterior.clone()
+        log_likelihoods = t.distributions.Normal(
+            loc=hypothesised_reward_means, scale=self.env.unwrapped.sigma_r
+        ).log_prob(t.tensor(reward))
+
+        unnormalised_log_posterior = self.log_prior + log_likelihoods
+        self.log_posterior = unnormalised_log_posterior - t.logsumexp(
+            unnormalised_log_posterior, dim=0
+        )  # normalise in logspace
+
+    def run_episode(
+        self,
+        episode_length,
+        use_guardrail=True,
+    ):
+        self.reset()
+        self.env.reset()
+        terminated = False
+        self.episode_rewards = []
+        timestep = 0
+        self.episode_rejections = 0
+        self.overestimates = 0
+
+        for i in range(episode_length):
+
+            self.actions_rejected_this_timestep = []
+            action = self.get_action()
+            if use_guardrail:
+                while (
+                    self.guardrail is not None and self.guardrail.check(action) == False
+                ):
+
+                    if (
+                        len(self.actions_rejected_this_timestep)
+                        == self.env.unwrapped.n_arm
+                    ):  # If all actions have been rejected...
+
+                        self.episode_rejections += self.env.unwrapped.n_arm * (
+                            episode_length - timestep - 1
+                        )  # ...skip to end of episode.
+                        return (
+                            np.sum(self.episode_rewards),
+                            self.episode_rejections,
+                            episode_length,
+                            0,
+                        )
+
+                    action = self.get_action()
+                    while action in self.actions_rejected_this_timestep:
+                        action = self.get_action()
+
+            _, reward, _, terminated, _ = self.env.step(action)
+
+            self.episode_rewards.append(reward)
+
+            self.update_beliefs(action, reward)
+
+            timestep += 1
+
+            if terminated:
+                break
+
+        if timestep < episode_length:
+            self.episode_deaths = 1
+        else:
+            self.episode_deaths = 0
+
+        rewards = np.sum(self.episode_rewards)
+        self.episode_timesteps_survived = timestep
+
+        return (
+            rewards,
+            self.episode_rejections,
+            self.episode_timesteps_survived,
+            self.episode_deaths,
+        )
+
+
+class RandomAgent(Bayesian):
+    def __init__(
+        self, env_id=None, env=None, guardrail=None, alpha=None, name="Random"
+    ):
+        super().__init__(
+            env_id=env_id, env=env, name=name, guardrail=guardrail, alpha=alpha
+        )
+        self.name = name
+
+    def get_action(self):
+        return self.env.action_space.sample()
+
+
+class Boltzmann(Bayesian):
+    """
+    Chooses its actions by softmaxing the expected rewards according to its beliefs. Beta is the inverse temperature parameter.
+    If some actions have already been rejected this timestep, we zero out their probabilities. This doesn't change the distribution of accepted actions,
+    but saves repeatedly checking and rejecting the same ones.
+    """
+
+    def __init__(
+        self,
+        env_id=None,
+        env=None,
+        name="Boltzmann",
+        guardrail=None,
+        threshold=0.05,
+        beta=0.5,
+        alpha=None,
+        guardrail_params=None,
+        device="auto"
+    ):
+        super().__init__(
+            env_id=env_id,
+            env=env,
+            name=name,
+            guardrail=guardrail,
+            threshold=threshold,
+            alpha=alpha,
+            guardrail_params=guardrail_params,
+            device=device
+        )
+        self.beta = beta
+        self.device = utils.get_device(device)
+
+    def get_action(self):
+
+        features = self.env.unwrapped.arm_features
+        posterior = t.exp(self.log_posterior)
+        posterior_mean = t.mv(self.hypotheses.T, posterior) # n_hypotheses d_arm, n_hypotheses  -> d_arm
+
+        estimated_reward_means = t.mv(features, posterior_mean) # n_arm d_arm, d_arm -> n_arm
+        probs = t.softmax(self.beta * estimated_reward_means, dim=0)
+        probs[self.actions_rejected_this_timestep] = (
+            0  # so we don't choose an action that's already been rejected
+        )
+        probs = probs / t.sum(probs)  # renormalise
+        action = t.multinomial(probs, 1).item()
+        return action
+
+
+class Uniform(Bayesian):
+    """
+    Chooses its actions uniformly. This is for the experiments where we look at the tightness of the bounds, so its run_episode function records different stuff, and it has both the iid and the cheating guardrail in order to make comparisons between them.
+
+    We record overestimate frequency, and also record the value of the harm estimate of the action with 0.5 harm_probability.
+    """
+
+    def __init__(
+        self,
+        env_id=None,
+        env=None,
+        name="Uniform",
+        guardrail=None,
+        threshold=None,
+        alpha=None,
+        device="auto",
+    ):
+        super().__init__(
+            env_id=env_id, 
+            env=env, 
+            name=name, 
+            guardrail=guardrail,
+            threshold=threshold,
+            device=device,
+            alpha=alpha
+        )
+        self.device = utils.get_device(device)
+        self.cheating_guardrail = CheatingGuardrail(self, None)
+        self.non_iid_guardrail = NonIidGuardrail(self, None, alpha)
+
+    def get_action(self):
+        return np.random.randint(self.env.unwrapped.n_arm)
+
+    def run_episode(
+        self,
+        episode_length,
+    ):
+
+        actions = t.arange(self.env.unwrapped.n_arm, device=self.device)
+
+        self.reset()
+        assert t.all(self.log_posterior == self.initial_log_prior)
+        self.env.reset()
+        fifty_fifty_mask = (
+            self.env.unwrapped.reward_means == self.env.unwrapped.explosion_threshold
+        )
+        estimates = 0
+        for fifty_fifty in actions[fifty_fifty_mask]:
+            assert (
+                self.cheating_guardrail.harm_estimate(fifty_fifty) == 0.5
+            ), "fifty fifties should be actions with p(harm)=0.5"
+        overestimates = 0
+        fifty_fifties_harm_estimates = []
+
+        for i in range(episode_length):
+            action = self.get_action()
+            non_iid_estimate = self.guardrail.harm_estimate(action)
+            ground_truth = self.cheating_guardrail.harm_estimate(action)
+            estimates += 1
+            if non_iid_estimate >= ground_truth:
+                overestimates += 1
+
+            for fifty_fifty in actions[fifty_fifty_mask]:
+                fifty_fifty_harm_estimate = float(
+
+                    self.guardrail.harm_estimate(fifty_fifty)
+
+
+                )
+                fifty_fifties_harm_estimates.append(fifty_fifty_harm_estimate)
+
+            _, reward, _, _, _ = self.env.step(action)
+            self.update_beliefs(action, reward)
+
+        overestimate_frequency = overestimates / estimates
+        return overestimate_frequency, fifty_fifties_harm_estimates