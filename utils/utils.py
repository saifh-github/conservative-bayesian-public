import numpy as np
import plotly.graph_objects as go
import torch as t
import gymnasium as gym
<<<<<<< HEAD
import agents.agents as agents

=======
from envs.exploding_bandit import ExplodingBandit
>>>>>>> 721e7edd

device = t.device("cuda" if t.cuda.is_available() else "cpu")

def make_env(cfg):
    env = ExplodingBandit(
        n_arm=cfg.n_arm,
        exploding_frac=cfg.exploding_frac,
        d_arm=cfg.d_arm,
        sigma_r=cfg.sigma_r,
        k=cfg.k,
        exploding=cfg.exploding,
        fixed_explosion_threshold=cfg.fixed_explosion_threshold,
    )
    return env

def get_mean_and_error(data):
    mean = np.mean(data)
    sem = np.std(data, ddof=1) / np.sqrt(len(data))
    two_sigma_error = 2 * sem
    return mean, two_sigma_error


def run_episodes(agent, cfg):
    episode_length = cfg.experiment.episode_length
    n_episodes = cfg.experiment.n_episodes

    rewards, rejections, timesteps_survived, deaths = [], [], [], []

    for _ in range(n_episodes):
        ep_rewards, ep_rejections, ep_timesteps_survived, ep_deaths = agent.run_episode(episode_length)
        rewards.append(ep_rewards)
        rejections.append(ep_rejections)
        timesteps_survived.append(ep_timesteps_survived)
        deaths.append(ep_deaths)

    reward_mean, reward_error = get_mean_and_error(rewards)
    deaths_mean, deaths_error = get_mean_and_error(deaths)
    timesteps_mean, timesteps_error = get_mean_and_error(timesteps_survived)
    rejections_mean, rejections_error = get_mean_and_error(rejections)

    extras = {
        "timesteps_mean": timesteps_mean,
        "timesteps_error": timesteps_error,
        "rejections_mean": rejections_mean,
        "rejections_error": rejections_error,
    }
    return reward_mean, reward_error, deaths_mean, deaths_error, extras


def run_tightness_episodes(agent, args):
    assert isinstance(
        agent, agents.Uniform
    ), "the run_tightness_episodes function is just for the Uniform agent"

    overestimates, harm_estimates = [], []

    for i in range(args.n_episodes):
        ep_overestimates, ep_harm_estimates = agent.run_episode(args.episode_length)
        overestimates.append(ep_overestimates)
        harm_estimates += ep_harm_estimates

    # assert (
    #     len(harm_estimates) == args.n_episodes * args.episode_length
    # ), f"should have {args.n_episodes*args.episode_length} harm estimates but have {len(harm_estimates)}"

    overestimate_mean, overestimate_error = get_mean_and_error(overestimates)
    return overestimate_mean, overestimate_error, harm_estimates


def print_results_table(results):
    headers = ["Guardrail", "Reward", "Deaths", "Timesteps", "Rejections", "Custom Score"]
    rows = []

    def format_mean_error(mean, error):
        return f"{mean:.2f} ± {error:.2f}"

    for guardrail in ["none", "cheating", "posterior", "iid"]:
        if guardrail in results:
            data = results[guardrail][-1]
            if len(data) == 7:  # Check if custom_score is included
                _, reward_mean, reward_error, deaths_mean, deaths_error, extras, custom_score = data
            else:
                _, reward_mean, reward_error, deaths_mean, deaths_error, extras = data
                custom_score = "N/A"
            
            row = [
                guardrail,
                format_mean_error(reward_mean, reward_error),
                format_mean_error(deaths_mean, deaths_error),
                format_mean_error(extras["timesteps_mean"], extras["timesteps_error"]),
                format_mean_error(extras["rejections_mean"], extras["rejections_error"]),
                f"{custom_score:.2f}" if isinstance(custom_score, float) else custom_score,
            ]
            rows.append(row)

    if "non-iid" in results:
        for alpha, data in results["non-iid"].items():
            if len(data[-1]) == 7:  # Check if custom_score is included
                _, reward_mean, reward_error, deaths_mean, deaths_error, extras, custom_score = data[-1]
            else:
                _, reward_mean, reward_error, deaths_mean, deaths_error, extras = data[-1]
                custom_score = "N/A"

            row = [
                f"non-iid, alpha={alpha}",
                format_mean_error(reward_mean, reward_error),
                format_mean_error(deaths_mean, deaths_error),
                format_mean_error(extras["timesteps_mean"], extras["timesteps_error"]),
                format_mean_error(
                    extras["rejections_mean"], extras["rejections_error"]
                ),
                f"{custom_score:.2f}" if isinstance(custom_score, float) else custom_score,
            ]
            rows.append(row)

    if "new-non-iid" in results:
        for alpha, data in results["new-non-iid"].items():
            if len(data[-1]) == 7:  # Check if custom_score is included
                _, reward_mean, reward_error, deaths_mean, deaths_error, extras, custom_score = data[-1]
            else:
                _, reward_mean, reward_error, deaths_mean, deaths_error, extras = data[-1]
                custom_score = "N/A"

            row = [
                f"new-non-iid, alpha={alpha}",
                format_mean_error(reward_mean, reward_error),
                format_mean_error(deaths_mean, deaths_error),
                format_mean_error(
                    extras["timesteps_mean"], extras["timesteps_error"]
                ),
                format_mean_error(
                    extras["rejections_mean"], extras["rejections_error"]
                ),
                f"{custom_score:.2f}" if isinstance(custom_score, float) else custom_score,
            ]
            rows.append(row)
    col_widths = [
        max(len(str(row[i])) for row in [headers] + rows) for i in range(len(headers))
    ]

    print_row = lambda row: print(
        "| "
        + " | ".join(str(cell).ljust(width) for cell, width in zip(row, col_widths))
        + " |"
    )

    print_row(headers)
    print("+".join("-" * (width + 2) for width in col_widths))

    for row in rows:
        print_row(row)<|MERGE_RESOLUTION|>--- conflicted
+++ resolved
@@ -2,12 +2,7 @@
 import plotly.graph_objects as go
 import torch as t
 import gymnasium as gym
-<<<<<<< HEAD
-import agents.agents as agents
-
-=======
 from envs.exploding_bandit import ExplodingBandit
->>>>>>> 721e7edd
 
 device = t.device("cuda" if t.cuda.is_available() else "cpu")
 
@@ -69,9 +64,9 @@
         overestimates.append(ep_overestimates)
         harm_estimates += ep_harm_estimates
 
-    # assert (
-    #     len(harm_estimates) == args.n_episodes * args.episode_length
-    # ), f"should have {args.n_episodes*args.episode_length} harm estimates but have {len(harm_estimates)}"
+    assert (
+        len(harm_estimates) == args.n_episodes * args.episode_length
+    ), f"should have {args.n_episodes*args.episode_length} harm estimates but have {len(harm_estimates)}"
 
     overestimate_mean, overestimate_error = get_mean_and_error(overestimates)
     return overestimate_mean, overestimate_error, harm_estimates
