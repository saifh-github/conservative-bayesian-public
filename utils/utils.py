import numpy as np
import plotly.graph_objects as go
import torch as t
import gymnasium as gym
import agents.agents as agents
<<<<<<< HEAD
from envs.exploding_bandit import ExplodingBandit
=======

>>>>>>> ece244a3

device = t.device("cuda" if t.cuda.is_available() else "cpu")

def make_env(cfg):
    env = ExplodingBandit(
        n_arm=cfg.n_arm,
        exploding_frac=cfg.exploding_frac,
        d_arm=cfg.d_arm,
        sigma_r=cfg.sigma_r,
        k=cfg.k,
        exploding=cfg.exploding,
        fixed_explosion_threshold=cfg.fixed_explosion_threshold,
    )
    return env

def get_mean_and_error(data):
    mean = np.mean(data)
    sem = np.std(data, ddof=1) / np.sqrt(len(data))
    two_sigma_error = 2 * sem
    return mean, two_sigma_error


def run_episodes(agent, cfg):
    episode_length = cfg.experiment.episode_length
    n_episodes = cfg.experiment.n_episodes

    rewards, rejections, timesteps_survived, deaths = [], [], [], []

    for _ in range(n_episodes):
        ep_rewards, ep_rejections, ep_timesteps_survived, ep_deaths = agent.run_episode(episode_length)
        rewards.append(ep_rewards)
        rejections.append(ep_rejections)
        timesteps_survived.append(ep_timesteps_survived)
        deaths.append(ep_deaths)

    reward_mean, reward_error = get_mean_and_error(rewards)
    deaths_mean, deaths_error = get_mean_and_error(deaths)
    timesteps_mean, timesteps_error = get_mean_and_error(timesteps_survived)
    rejections_mean, rejections_error = get_mean_and_error(rejections)

    extras = {
        "timesteps_mean": timesteps_mean,
        "timesteps_error": timesteps_error,
        "rejections_mean": rejections_mean,
        "rejections_error": rejections_error,
    }
    return reward_mean, reward_error, deaths_mean, deaths_error, extras


def run_tightness_episodes(agent, args):
    assert isinstance(
        agent, agents.Uniform
    ), "the run_tightness_episodes function is just for the Uniform agent"

    overestimates, harm_estimates = [], []

    for i in range(args.n_episodes):
        ep_overestimates, ep_harm_estimates = agent.run_episode(args.episode_length)
        overestimates.append(ep_overestimates)
        harm_estimates += ep_harm_estimates

    # assert (
    #     len(harm_estimates) == args.n_episodes * args.episode_length
    # ), f"should have {args.n_episodes*args.episode_length} harm estimates but have {len(harm_estimates)}"

    overestimate_mean, overestimate_error = get_mean_and_error(overestimates)
    return overestimate_mean, overestimate_error, harm_estimates


def print_results_table(results):
    headers = ["Guardrail", "Reward", "Deaths", "Timesteps", "Rejections", "Custom Score"]
    rows = []

    def format_mean_error(mean, error):
        return f"{mean:.2f} ± {error:.2f}"

    for guardrail in ["none", "cheating", "posterior", "iid"]:
        if guardrail in results:
            data = results[guardrail][-1]
            if len(data) == 7:  # Check if custom_score is included
                _, reward_mean, reward_error, deaths_mean, deaths_error, extras, custom_score = data
            else:
                _, reward_mean, reward_error, deaths_mean, deaths_error, extras = data
                custom_score = "N/A"
            
            row = [
                guardrail,
                format_mean_error(reward_mean, reward_error),
                format_mean_error(deaths_mean, deaths_error),
                format_mean_error(extras["timesteps_mean"], extras["timesteps_error"]),
                format_mean_error(extras["rejections_mean"], extras["rejections_error"]),
                f"{custom_score:.2f}" if isinstance(custom_score, float) else custom_score,
            ]
            rows.append(row)

    if "non-iid" in results:
        for alpha, data in results["non-iid"].items():
            if len(data[-1]) == 7:  # Check if custom_score is included
                _, reward_mean, reward_error, deaths_mean, deaths_error, extras, custom_score = data[-1]
            else:
                _, reward_mean, reward_error, deaths_mean, deaths_error, extras = data[-1]
                custom_score = "N/A"

            row = [
                f"non-iid, alpha={alpha}",
                format_mean_error(reward_mean, reward_error),
                format_mean_error(deaths_mean, deaths_error),
                format_mean_error(extras["timesteps_mean"], extras["timesteps_error"]),
                format_mean_error(
                    extras["rejections_mean"], extras["rejections_error"]
                ),
                f"{custom_score:.2f}" if isinstance(custom_score, float) else custom_score,
            ]
            rows.append(row)

    if "new-non-iid" in results:
        for alpha, data in results["new-non-iid"].items():
            if len(data[-1]) == 7:  # Check if custom_score is included
                _, reward_mean, reward_error, deaths_mean, deaths_error, extras, custom_score = data[-1]
            else:
                _, reward_mean, reward_error, deaths_mean, deaths_error, extras = data[-1]
                custom_score = "N/A"

            row = [
                f"new-non-iid, alpha={alpha}",
                format_mean_error(reward_mean, reward_error),
                format_mean_error(deaths_mean, deaths_error),
                format_mean_error(
                    extras["timesteps_mean"], extras["timesteps_error"]
                ),
                format_mean_error(
                    extras["rejections_mean"], extras["rejections_error"]
                ),
                f"{custom_score:.2f}" if isinstance(custom_score, float) else custom_score,
            ]
            rows.append(row)
    col_widths = [
        max(len(str(row[i])) for row in [headers] + rows) for i in range(len(headers))
    ]

    print_row = lambda row: print(
        "| "
        + " | ".join(str(cell).ljust(width) for cell, width in zip(row, col_widths))
        + " |"
    )

    print_row(headers)
    print("+".join("-" * (width + 2) for width in col_widths))

    for row in rows:
        print_row(row)<|MERGE_RESOLUTION|>--- conflicted
+++ resolved
@@ -3,11 +3,8 @@
 import torch as t
 import gymnasium as gym
 import agents.agents as agents
-<<<<<<< HEAD
 from envs.exploding_bandit import ExplodingBandit
-=======
 
->>>>>>> ece244a3
 
 device = t.device("cuda" if t.cuda.is_available() else "cpu")
 
