import numpy as np
import plotly.graph_objects as go
import torch as t
import gymnasium as gym
import agents.agents as agents
<<<<<<< HEAD
from envs.exploding_bandit import ExplodingBandit
from torch.multiprocessing import Pool, cpu_count
import functools
from gymnasium.vector import AsyncVectorEnv
import ray
from termcolor import colored
=======
>>>>>>> ece244a3

def get_device(device_arg):
    if device_arg == "auto":
        if t.cuda.is_available():
            return "cuda"
        elif hasattr(t.backends, "mps") and t.backends.mps.is_available():
            optimize_mps()
            return "mps"
        return "cpu"
    return device_arg

def optimize_mps():
    t.mps.set_per_process_memory_fraction(1.0)
    t.mps.empty_cache()
    
    if hasattr(t.backends.mps, 'enable_graph_mode'):
        t.backends.mps.enable_graph_mode()
    
    t.set_float32_matmul_precision('medium')

def make_env(cfg, d_arm=None, exploding=None, num_envs=4):
    def _init_env():
        # If d_arm is provided, we're using the old calling convention
        if d_arm is not None:
            env = ExplodingBandit(
                n_arm=cfg.n_arm,
                exploding_frac=cfg.exploding_frac,
                d_arm=d_arm,
                sigma_r=cfg.sigma_r,
                k=cfg.k,
                exploding=exploding if exploding is not None else True,
                fixed_explosion_threshold=getattr(cfg, 'fixed_explosion_threshold', None),
            )
        # Otherwise, we're using the new calling convention with a single config object
        else:
            env = ExplodingBandit(
                n_arm=cfg.n_arm,
                exploding_frac=cfg.exploding_frac,
                d_arm=cfg.d_arm,
                sigma_r=cfg.sigma_r,
                k=cfg.k,
                exploding=cfg.exploding,
                fixed_explosion_threshold=cfg.fixed_explosion_threshold,
            )
        return env

    # return AsyncVectorEnv([_init_env() for _ in range(num_envs)])
    return _init_env()
def get_mean_and_error(data):
    mean = np.mean(data)
    sem = np.std(data, ddof=1) / np.sqrt(len(data))
    two_sigma_error = 2 * sem
    return mean, two_sigma_error


def create_agent(agent_template, cfg):
    """Create a new agent instance based on a template agent"""
    # Filter environment parameters
    env_params = {
        'n_arm': cfg.n_arm,
        'exploding_frac': cfg.exploding_frac,
        'd_arm': cfg.d_arm,
        'sigma_r': cfg.sigma_r,
        'k': cfg.k,
        'exploding': getattr(cfg, 'exploding', True),
        'fixed_explosion_threshold': getattr(cfg, 'fixed_explosion_threshold', None)
    }
    
    # Get all agent parameters
    agent_params = {
        'env': type(agent_template.env)(**env_params),
        'beta': agent_template.beta if hasattr(agent_template, 'beta') else None,
        'guardrail': agent_template.guardrail_type if hasattr(agent_template, 'guardrail_type') else None,
        'threshold': agent_template.threshold if hasattr(agent_template, 'threshold') else None,
        'alpha': agent_template.alpha if hasattr(agent_template, 'alpha') else None,
        'device': agent_template.device if hasattr(agent_template, 'device') else None
    }
    
    # Filter out None values
    agent_params = {k: v for k, v in agent_params.items() if v is not None}
    
    # Create new agent instance
    agent = type(agent_template)(**agent_params)
    
    # Set guardrail alpha only if both guardrail and alpha exist
    if hasattr(agent_template, 'alpha') and hasattr(agent, 'guardrail') and agent.guardrail is not None:
        agent.guardrail.alpha = agent_template.alpha
        
    return agent

def run_single_episode(args):
    agent_template, cfg, episode_length, _ = args
    agent = create_agent(agent_template, cfg)
    ep_rewards, ep_rejections, ep_timesteps_survived, ep_deaths = agent.run_episode(episode_length)
    return ep_rewards, ep_rejections, ep_timesteps_survived, ep_deaths


def run_episodes(agent, cfg):
    if hasattr(cfg, 'experiment'):
        episode_length = cfg.experiment.episode_length
        n_episodes = cfg.experiment.n_episodes
    else:
        episode_length = cfg.episode_length
        n_episodes = cfg.n_episodes

    device = agent.device if hasattr(agent, 'device') else 'cpu'
    if device == 'mps':
        optimize_mps()
    
    if not ray.is_initialized():
        ray.init()
    
    @ray.remote
    class EpisodeActor:
        def __init__(self, agent_template, cfg):
            self.agent = create_agent(agent_template, cfg)
            if device == 'mps':
                optimize_mps()  # Optimize MPS for each worker
            if hasattr(agent_template, 'guardrail') and hasattr(agent_template.guardrail, 'alpha'):
                self.agent.guardrail.alpha = agent_template.guardrail.alpha
            elif hasattr(agent_template, 'alpha'):
                self.agent.guardrail.alpha = agent_template.alpha
            
        def run_episode(self, episode_length):
            return self.agent.run_episode(episode_length)
    
    # get actor count from config or use default calculation
    if hasattr(cfg, 'experiment') and cfg.experiment.n_actors is not None:
        n_actors = cfg.experiment.n_actors
    else:
        max_actor_fraction = getattr(cfg.experiment, 'max_actor_fraction', 0.85) if hasattr(cfg, 'experiment') else 0.85
        max_actors = int(cpu_count() * max_actor_fraction)
        n_actors = min(cpu_count(), max_actors)
    
    print(colored(f"🚀 Running {n_episodes} episodes using {n_actors} actors on {device}", "cyan"))
    
    actors = [EpisodeActor.remote(agent, cfg) for _ in range(n_actors)]
    
    futures = []
    for i in range(n_episodes):
        actor = actors[i % len(actors)]
        futures.append(actor.run_episode.remote(episode_length))
    
    results = ray.get(futures)
    
    rewards, rejections, timesteps_survived, deaths = zip(*results)

    reward_mean, reward_error = get_mean_and_error(rewards)
    deaths_mean, deaths_error = get_mean_and_error(deaths)
    timesteps_mean, timesteps_error = get_mean_and_error(timesteps_survived)
    rejections_mean, rejections_error = get_mean_and_error(rejections)

    extras = {
        "timesteps_mean": timesteps_mean,
        "timesteps_error": timesteps_error,
        "rejections_mean": rejections_mean,
        "rejections_error": rejections_error,
    }
    return reward_mean, reward_error, deaths_mean, deaths_error, extras

def run_tightness_episodes(agent, cfg):
    """Run tightness experiment episodes using Ray for parallelization."""
    if not ray.is_initialized():
        ray.init()

<<<<<<< HEAD
    device = agent.device if hasattr(agent, 'device') else 'cpu'
    if device == 'mps':
        optimize_mps()
    
    @ray.remote
    class EpisodeActor:
        def __init__(self, agent_template, cfg):
            self.agent = create_agent(agent_template, cfg)
            if device == 'mps':
                optimize_mps()  # Optimize MPS for each worker
            if hasattr(agent_template, 'guardrail') and hasattr(agent_template.guardrail, 'alpha'):
                self.agent.guardrail.alpha = agent_template.guardrail.alpha
            elif hasattr(agent_template, 'alpha'):
                self.agent.guardrail.alpha = agent_template.alpha
            
        def run_episode(self, episode_length):
            return self.agent.run_episode(episode_length)
    
    # get actor count from config or use default calculation
    if hasattr(cfg, 'experiment') and cfg.experiment.n_actors is not None:
        n_actors = cfg.experiment.n_actors
    else:
        max_actor_fraction = getattr(cfg.experiment, 'max_actor_fraction', 0.85) if hasattr(cfg, 'experiment') else 0.85
        max_actors = int(cpu_count() * max_actor_fraction)
        n_actors = min(cpu_count(), max_actors)
    
    print(colored(f"🚀 Running {cfg.n_episodes} episodes using {n_actors} actors on {device}", "cyan"))
    
    actors = [EpisodeActor.remote(agent, cfg) for _ in range(n_actors)]
    
    futures = []
    for i in range(cfg.n_episodes):
        actor = actors[i % len(actors)]
        futures.append(actor.run_episode.remote(cfg.episode_length))
    
    results = ray.get(futures)
    
=======
def run_tightness_episodes(agent, args):
    assert isinstance(
        agent, agents.Uniform
    ), "the run_tightness_episodes function is just for the Uniform agent"

>>>>>>> ece244a3
    overestimates, harm_estimates = [], []
    for ep_overestimates, ep_harm_estimates in results:
        overestimates.append(ep_overestimates)
<<<<<<< HEAD
        harm_estimates.extend(ep_harm_estimates)
    
=======
        harm_estimates += ep_harm_estimates

    # assert (
    #     len(harm_estimates) == args.n_episodes * args.episode_length
    # ), f"should have {args.n_episodes*args.episode_length} harm estimates but have {len(harm_estimates)}"

>>>>>>> ece244a3
    overestimate_mean, overestimate_error = get_mean_and_error(overestimates)
    return overestimate_mean, overestimate_error, harm_estimates


def print_results_table(results):
    headers = ["Guardrail", "Reward", "Deaths", "Timesteps", "Rejections", "Custom Score"]
    rows = []

    def format_mean_error(mean, error):
        return f"{mean:.2f} ± {error:.2f}"

    for guardrail in ["none", "cheating", "posterior", "iid"]:
        if guardrail in results:
            data = results[guardrail][-1]
            if len(data) == 7:  # Check if custom_score is included
                _, reward_mean, reward_error, deaths_mean, deaths_error, extras, custom_score = data
            else:
                _, reward_mean, reward_error, deaths_mean, deaths_error, extras = data
                custom_score = "N/A"
            
            row = [
                guardrail,
                format_mean_error(reward_mean, reward_error),
                format_mean_error(deaths_mean, deaths_error),
                format_mean_error(extras["timesteps_mean"], extras["timesteps_error"]),
                format_mean_error(extras["rejections_mean"], extras["rejections_error"]),
                f"{custom_score:.2f}" if isinstance(custom_score, float) else custom_score,
            ]
            rows.append(row)

    if "non-iid" in results:
        for alpha, data in results["non-iid"].items():
            if len(data[-1]) == 7:  # Check if custom_score is included
                _, reward_mean, reward_error, deaths_mean, deaths_error, extras, custom_score = data[-1]
            else:
                _, reward_mean, reward_error, deaths_mean, deaths_error, extras = data[-1]
                custom_score = "N/A"

            row = [
                f"non-iid, alpha={alpha}",
                format_mean_error(reward_mean, reward_error),
                format_mean_error(deaths_mean, deaths_error),
                format_mean_error(extras["timesteps_mean"], extras["timesteps_error"]),
                format_mean_error(
                    extras["rejections_mean"], extras["rejections_error"]
                ),
                f"{custom_score:.2f}" if isinstance(custom_score, float) else custom_score,
            ]
            rows.append(row)

    if "new-non-iid" in results:
        for alpha, data in results["new-non-iid"].items():
            if len(data[-1]) == 7:  # Check if custom_score is included
                _, reward_mean, reward_error, deaths_mean, deaths_error, extras, custom_score = data[-1]
            else:
                _, reward_mean, reward_error, deaths_mean, deaths_error, extras = data[-1]
                custom_score = "N/A"

            row = [
                f"new-non-iid, alpha={alpha}",
                format_mean_error(reward_mean, reward_error),
                format_mean_error(deaths_mean, deaths_error),
                format_mean_error(
                    extras["timesteps_mean"], extras["timesteps_error"]
                ),
                format_mean_error(
                    extras["rejections_mean"], extras["rejections_error"]
                ),
                f"{custom_score:.2f}" if isinstance(custom_score, float) else custom_score,
            ]
            rows.append(row)
    col_widths = [
        max(len(str(row[i])) for row in [headers] + rows) for i in range(len(headers))
    ]

    print_row = lambda row: print(
        "| "
        + " | ".join(str(cell).ljust(width) for cell, width in zip(row, col_widths))
        + " |"
    )

    print_row(headers)
    print("+".join("-" * (width + 2) for width in col_widths))

    for row in rows:
        print_row(row)<|MERGE_RESOLUTION|>--- conflicted
+++ resolved
@@ -3,15 +3,14 @@
 import torch as t
 import gymnasium as gym
 import agents.agents as agents
-<<<<<<< HEAD
+
 from envs.exploding_bandit import ExplodingBandit
 from torch.multiprocessing import Pool, cpu_count
 import functools
 from gymnasium.vector import AsyncVectorEnv
 import ray
 from termcolor import colored
-=======
->>>>>>> ece244a3
+
 
 def get_device(device_arg):
     if device_arg == "auto":
@@ -177,7 +176,7 @@
     if not ray.is_initialized():
         ray.init()
 
-<<<<<<< HEAD
+
     device = agent.device if hasattr(agent, 'device') else 'cpu'
     if device == 'mps':
         optimize_mps()
@@ -215,27 +214,14 @@
     
     results = ray.get(futures)
     
-=======
-def run_tightness_episodes(agent, args):
-    assert isinstance(
-        agent, agents.Uniform
-    ), "the run_tightness_episodes function is just for the Uniform agent"
-
->>>>>>> ece244a3
+
     overestimates, harm_estimates = [], []
     for ep_overestimates, ep_harm_estimates in results:
         overestimates.append(ep_overestimates)
-<<<<<<< HEAD
+
         harm_estimates.extend(ep_harm_estimates)
     
-=======
-        harm_estimates += ep_harm_estimates
-
-    # assert (
-    #     len(harm_estimates) == args.n_episodes * args.episode_length
-    # ), f"should have {args.n_episodes*args.episode_length} harm estimates but have {len(harm_estimates)}"
-
->>>>>>> ece244a3
+
     overestimate_mean, overestimate_error = get_mean_and_error(overestimates)
     return overestimate_mean, overestimate_error, harm_estimates
 
