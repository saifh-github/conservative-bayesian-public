import matplotlib.pyplot as plt
import torch as t
import numpy as np
import textwrap


def plot_deaths_and_reward_vs_alpha_2x3(
<<<<<<< HEAD
=======
    results, plot_error_bars=True, save_path=None, save_format="pdf"
):
    n_plots = len(results["posterior"])
    guardrails = ["iid", "posterior", "cheating"]
    colors = {"iid": "green", "posterior": "blue", "cheating": "purple"}
    error_bar_positions = {
        "iid": 0.3,
        "posterior": 0.6,
        "cheating": 0.9,
    }

    fig, axes = plt.subplots(2, 3, figsize=(20, 12), squeeze=False)

    def format_to_1sf(x, pos):
        return f"{x:.1g}"

    for i, threshold in enumerate([res[0] for res in results["posterior"]]):
        for j, metric in enumerate(["reward", "deaths"]):
            row = j
            col = i
            ax = axes[row, col]

            # Plot non-iid data
            alphas = sorted(results["non_iid"].keys())
            non_iid_data = [
                next(res for res in results["non_iid"][alpha] if res[0] == threshold)
                for alpha in alphas
            ]

            y = [res[1] if metric == "reward" else res[3] for res in non_iid_data]
            y_err = (
                [res[2] if metric == "reward" else res[4] for res in non_iid_data]
                if plot_error_bars
                else None
            )

            # Use range(len(alphas)) for x-axis to space points evenly
            ax.errorbar(
                range(len(alphas)),
                y,
                yerr=y_err,
                fmt="-o",
                color="orange",
                label="Prop 4.6",
                capsize=5,
            )

            # Plot other guardrails as dashed lines
            labels = ["Prop 3.4", "Posterior", "Cheating"]
            for k, guardrail in enumerate(guardrails):
                data = next(res for res in results[guardrail] if res[0] == threshold)
                value = data[1] if metric == "reward" else data[3]
                error = data[2] if metric == "reward" else data[4]

                ax.axhline(
                    y=value, color=colors[guardrail], linestyle="--", label=labels[k]
                )
                if plot_error_bars:
                    ax.errorbar(
                        error_bar_positions[guardrail],
                        value,
                        yerr=error,
                        fmt="none",
                        ecolor=colors[guardrail],
                        capsize=5,
                    )

            ax.set_xlabel("Alpha", fontsize=18)
            ax.set_ylabel("Reward" if metric == "reward" else "Deaths", fontsize=18)
            ax.set_title(
                f"{metric.capitalize()} vs Alpha (C = {threshold})", fontsize=18
            )
            ax.legend(fontsize=12)

            # Remove gridlines
            ax.grid(False)

            # Set x-ticks to match non-iid alpha values and format to 1 significant figure
            ax.set_xticks(range(len(alphas)))
            ax.set_xticklabels([format_to_1sf(alpha, None) for alpha in alphas])
            plt.setp(ax.get_xticklabels(), rotation=45, ha="right")

    plt.tight_layout()

    if save_path:
        plt.savefig(save_path, format=save_format, bbox_inches="tight")
        plt.close()
    else:
        plt.show()


def plot_deaths_and_reward_vs_alpha(
>>>>>>> ece244a3
    results, plot_error_bars=True, save_path=None, save_format="pdf"
):
    n_plots = len(results["posterior"])
    guardrails = ["iid", "posterior", "cheating"]
    colors = {"iid": "green", "posterior": "blue", "cheating": "purple"}
    error_bar_positions = {
        "iid": 0.3,
        "posterior": 0.6,
        "cheating": 0.9,
    }

    fig, axes = plt.subplots(2, 3, figsize=(20, 12), squeeze=False)

    def format_to_1sf(x, pos):
        return f"{x:.1g}"

    for i, threshold in enumerate([res[0] for res in results["posterior"]]):
        for j, metric in enumerate(["reward", "deaths"]):
            row = j
            col = i
            ax = axes[row, col]

            # Plot non-iid data
            alphas = sorted(results["non_iid"].keys())
            non_iid_data = [
                next(res for res in results["non_iid"][alpha] if res[0] == threshold)
                for alpha in alphas
            ]

            y = [res[1] if metric == "reward" else res[3] for res in non_iid_data]
            y_err = (
                [res[2] if metric == "reward" else res[4] for res in non_iid_data]
                if plot_error_bars
                else None
            )

            # Use range(len(alphas)) for x-axis to space points evenly
            ax.errorbar(
                range(len(alphas)),
                y,
                yerr=y_err,
                fmt="-o",
                color="orange",
                label="Prop 4.6",
                capsize=5,
            )

            # Plot other guardrails as dashed lines
            labels = ["Prop 3.4", "Posterior", "Cheating"]
            for k, guardrail in enumerate(guardrails):
                data = next(res for res in results[guardrail] if res[0] == threshold)
                value = data[1] if metric == "reward" else data[3]
                error = data[2] if metric == "reward" else data[4]

                ax.axhline(
                    y=value, color=colors[guardrail], linestyle="--", label=labels[k]
                )
                if plot_error_bars:
                    ax.errorbar(
                        error_bar_positions[guardrail],
                        value,
                        yerr=error,
                        fmt="none",
                        ecolor=colors[guardrail],
                        capsize=5,
                    )

            ax.set_xlabel("Alpha", fontsize=18)
            ax.set_ylabel("Reward" if metric == "reward" else "Deaths", fontsize=18)
            ax.set_title(
                f"{metric.capitalize()} vs Alpha (C = {threshold})", fontsize=18
            )
            ax.legend(fontsize=12)

            # Remove gridlines
            ax.grid(False)

            # Set x-ticks to match non-iid alpha values and format to 1 significant figure
            ax.set_xticks(range(len(alphas)))
            ax.set_xticklabels([format_to_1sf(alpha, None) for alpha in alphas])
            plt.setp(ax.get_xticklabels(), rotation=45, ha="right")

    plt.tight_layout()

    if save_path:
        plt.savefig(save_path, format=save_format, bbox_inches="tight")
        plt.close()
    else:
        plt.show()


def plot_deaths_and_reward_vs_alpha(
    results, plot_error_bars=True, save_path=None, save_format="pdf", return_fig=False, include_custom_metric=False, print_hyperparams_string=False
):
    n_plots = len(results["posterior"])
    guardrails_excluding_non_iid = ["iid", "posterior", "cheating"]
    colors = {
        "iid": "green",
        "posterior": "blue",
        "cheating": "purple",
        "non-iid": "orange",
        "new-non-iid": "magenta",
    }
    error_bar_positions = {
        "iid": 0.3,
        "posterior": 0.6,
        "cheating": 0.9,
    }

    num_col = 3 if include_custom_metric else 2

    fig, axes = plt.subplots(n_plots, num_col, figsize=(21, 5 * n_plots), squeeze=False)

    def format_to_1sf(x, pos):
        return f"{x:.1g}"

    metrics_list = ["reward", "deaths"]
    if include_custom_metric:
        metrics_list.append("custom_metric")

    for i, guardrail_threshold in enumerate([res[0] for res in results["posterior"]]):
        for j, metric in enumerate(metrics_list):
            ax = axes[i, j]

            # Plot non-iid data
            for guardrail_name in ["non-iid", "new-non-iid"]:
                alphas = sorted(results[guardrail_name].keys())
                non_iid_data = [
                    next(
                        res
                        for res in results[guardrail_name][alpha]
                        if res[0] == guardrail_threshold
                    )
                    for alpha in alphas
                ]

                if metric == "reward":
                    y = [res[1] for res in non_iid_data]
                    y_err = [res[2] for res in non_iid_data]
                elif metric == "deaths":
                    y = [res[3] for res in non_iid_data]
                    y_err = [res[4] for res in non_iid_data]
                elif metric == "custom_metric":
                    y = [res[6] for res in non_iid_data]
                    y_err = None

                # Use range(len(alphas)) for x-axis to space points evenly
                ax.errorbar(
                    range(len(alphas)),
                    y,
                    yerr=y_err,
                    fmt="-o",
                    color=colors[guardrail_name],
                    label="Prop 4.6" + (" (new)" if guardrail_name == "new-non-iid" else ""),
                    capsize=5,
                )

            # Plot other guardrails as dashed lines
            labels = ["Prop 3.4", "Posterior", "Cheating"]
            for k, guardrail in enumerate(guardrails_excluding_non_iid):
                data = next(res for res in results[guardrail] if res[0] == guardrail_threshold)

                if metric == "reward":
                    value = data[1]
                    error = data[2]
                elif metric == "deaths":
                    value = data[3]
                    error = data[4]
                else:
                    value = data[6]
                    error = None

                ax.axhline(
                    y=value, color=colors[guardrail], linestyle="--", label=labels[k]
                )
                if plot_error_bars:
                    ax.errorbar(
                        error_bar_positions[guardrail],
                        value,
                        yerr=error,
                        fmt="none",
                        ecolor=colors[guardrail],
                        capsize=5,
                    )

            ax.set_xlabel("Alpha")
            if metric == "reward":
                ax.set_ylabel("Reward")
            elif metric == "deaths":
                ax.set_ylabel("Deaths")
            elif metric == "custom_metric":
                ax.set_ylabel("Custom Metric")
            ax.set_title(f"{metric.capitalize()} vs Alpha (C = {guardrail_threshold})")
            ax.legend()

            # Remove gridlines
            ax.grid(False)

            # Set x-ticks to match non-iid alpha values and format to 1 significant figure
            ax.set_xticks(range(len(alphas)))
            ax.set_xticklabels([format_to_1sf(alpha, None) for alpha in alphas])
            plt.setp(ax.get_xticklabels(), rotation=45, ha="right")

    # print the hyperparameters string
    if print_hyperparams_string:
        fig.suptitle(f"Hyperparameters:\n{textwrap.fill(results['hyperparams_string'], 100)}", fontsize=10)
        fig.subplots_adjust(top=0.90)

    plt.tight_layout()

    if return_fig:
        return fig
    if save_path:
        plt.savefig(save_path, format=save_format, bbox_inches="tight")
        plt.close()
    else:
        plt.show()


def fig_deaths_reward_custom_metric_vs_alpha_at_threshold(
    results, guardrail_threshold, plot_error_bars=True, print_hyperparams_string=True
):
    guardrails_excluding_non_iid = ["iid", "posterior", "cheating"]
    colors = {
        "iid": "green",
        "posterior": "blue",
        "cheating": "purple",
        "non-iid": "orange",
        "new-non-iid": "magenta",
    }
    error_bar_positions = {
        "iid": 0.3,
        "posterior": 0.6,
        "cheating": 0.9,
    }

    fig, axes = plt.subplots(1, 3, figsize=(15, 5), squeeze=False)

    def format_to_1sf(x, pos):
        return f"{x:.1g}"

    for j, metric in enumerate(["reward", "deaths", "custom_metric"]):
        ax = axes[0, j]

        # Plot non-iid data
        for guardrail_name in ["non-iid", "new-non-iid"]:
            alphas = sorted(results[guardrail_name].keys())
            non_iid_data = [
                next(
                    res
                    for res in results[guardrail_name][alpha]
                    if res[0] == guardrail_threshold
                )
                for alpha in alphas
            ]

            if metric == "reward":
                y = [res[1] for res in non_iid_data]
                y_err = [res[2] for res in non_iid_data]
            elif metric == "deaths":
                y = [res[3] for res in non_iid_data]
                y_err = [res[4] for res in non_iid_data]
            elif metric == "custom_metric":
                y = [res[6] for res in non_iid_data]
                y_err = None

            # Use range(len(alphas)) for x-axis to space points evenly
            ax.errorbar(
                range(len(alphas)),
                y,
                yerr=y_err,
                fmt="-o",
                color=colors[guardrail_name],
                label="Prop 4.6" + (" (new)" if guardrail_name == "new-non-iid" else ""),
                capsize=5,
            )

        # Plot other guardrails as dashed lines
        labels = ["Prop 3.4", "Posterior", "Cheating"]
        for k, guardrail in enumerate(guardrails_excluding_non_iid):
            data = next(res for res in results[guardrail] if res[0] == guardrail_threshold)
            if metric == "reward":
                value = data[1]
                error = data[2]
            elif metric == "deaths":
                value = data[3]
                error = data[4]
            else:
                value = data[6]
                error = None

            ax.axhline(
                y=value, color=colors[guardrail], linestyle="--", label=labels[k]
            )
            if plot_error_bars:
                ax.errorbar(
                    error_bar_positions[guardrail],
                    value,
                    yerr=error,
                    fmt="none",
                    ecolor=colors[guardrail],
                    capsize=5,
                )

        ax.set_xlabel("Alpha")
        if metric == "reward":
            ax.set_ylabel("Reward")
        elif metric == "deaths":
            ax.set_ylabel("Deaths")
        elif metric == "custom_metric":
            ax.set_ylabel("Custom Metric")
        ax.set_title(f"{metric.capitalize()} vs Alpha (C = {guardrail_threshold})")
        ax.legend()

        # Remove gridlines
        ax.grid(False)

        # Set x-ticks to match non-iid alpha values and format to 1 significant figure
        ax.set_xticks(range(len(alphas)))
        ax.set_xticklabels([format_to_1sf(alpha, None) for alpha in alphas])
        plt.setp(ax.get_xticklabels(), rotation=45, ha="right")

    if print_hyperparams_string:
        fig.suptitle(f"Hyperparameters:\n{textwrap.fill(results['hyperparams_string'], 100)}", fontsize=10)
        fig.subplots_adjust(top=0.85)

    plt.tight_layout()

    return fig

def plot_overestimation(
    results, plot_error_bars=True, save_path=None, save_format="pdf"
):
    args = results["args"]
    alphas = args.alphas
    overestimates = results["overestimates"]
    overestimate_error = results["overestimate error"]
    p = 1 / (args.k**args.d_arm)
    theoretical_lower_bound = [1 - (alpha / p) for alpha in alphas]
    theoretical_lower_bound = [max(0, i) for i in theoretical_lower_bound]

    fig, ax = plt.subplots(figsize=(10, 6))

    def format_to_1sf(x, pos):
        return f"{x:.1g}"

    # Plot overestimation data
    y = overestimates
    y_err = overestimate_error if plot_error_bars else None

    ax.errorbar(
        range(len(alphas)),
        y,
        yerr=y_err,
        fmt="-o",
        color="blue",
        capsize=5,
    )
    ax.plot(
        range(len(alphas)),
        theoretical_lower_bound,
        "r--",
        label="Theoretical lower bound",
    )

    ax.set_xlabel("Alpha", fontsize=16)
    ax.set_ylabel("Overestimation Frequency", fontsize=16)
    # ax.set_title("Overestimation Frequency vs Alpha")

    # Remove gridlines
    ax.grid(False)

    # Set x-ticks to match alpha values and format to 1 significant figure
    ax.set_xticks(range(len(alphas)))
    ax.set_xticklabels([format_to_1sf(alpha, None) for alpha in alphas])
    plt.setp(ax.get_xticklabels(), rotation=45, ha="right")

    # Use scientific notation for y-axis if values are very small
    ax.yaxis.set_major_formatter(plt.ScalarFormatter(useMathText=True))
    ax.ticklabel_format(style="sci", axis="y", scilimits=(0, 0))
    ax.legend(fontsize=12)

    plt.tight_layout()

    if save_path:
        plt.savefig(save_path, format=save_format, bbox_inches="tight")
        plt.close()
    else:
        plt.show()


def violin_plot(results, save_path=None, save_format="pdf"):
    args = results["args"]
    alphas = args.alphas
    harm_estimates = results["harm estimates"]
    print(type(harm_estimates[0]))

    fig, ax = plt.subplots(figsize=(10, 6))

    ax.violinplot(harm_estimates, showmeans=True)
    ax.set_xlabel("Alpha")
    ax.set_ylabel("Harm Estimate")
    ax.axhline(y=0.5, color="red", linestyle="--", label="ground truth")

    # Set x-ticks to match alpha values
    ax.set_xticks(range(1, len(alphas) + 1))
    ax.set_xticklabels([f"{alpha:.1g}" for alpha in alphas])
    plt.setp(ax.get_xticklabels(), rotation=45, ha="right")

    ax.legend()
    plt.tight_layout()

    if save_path:
        plt.savefig(save_path, format=save_format, bbox_inches="tight")
        plt.close()
    else:
        plt.show()


def box_plot(results, save_path=None, save_format="pdf"):
    args = results["args"]
    alphas = args.alphas
    harm_estimates = results["harm estimates"]

    fig, ax = plt.subplots(figsize=(10, 6))

    # Create box plot without outliers
    bp = ax.boxplot(harm_estimates, patch_artist=True, showfliers=False, whis=[0, 100])

    # Customize box plot
    for element in ["boxes", "whiskers", "means", "medians", "caps"]:
        plt.setp(bp[element], color="black")

    for patch in bp["boxes"]:
        patch.set(facecolor="lightblue", alpha=0.7)

    ax.set_xlabel("Alpha", fontsize=16)
    ax.set_ylabel("Harm Estimate", fontsize=16)
    ax.axhline(y=0.5, color="red", linestyle="--", label="ground truth")

    # Set x-ticks to match alpha values
    ax.set_xticks(range(1, len(alphas) + 1))
    ax.set_xticklabels([f"{alpha:.1g}" for alpha in alphas])
    plt.setp(ax.get_xticklabels(), rotation=45, ha="right")

    ax.legend(fontsize=12)
    plt.tight_layout()

    if save_path:
        plt.savefig(save_path, format=save_format, bbox_inches="tight")
        plt.close()
    else:
        plt.show()<|MERGE_RESOLUTION|>--- conflicted
+++ resolved
@@ -5,8 +5,6 @@
 
 
 def plot_deaths_and_reward_vs_alpha_2x3(
-<<<<<<< HEAD
-=======
     results, plot_error_bars=True, save_path=None, save_format="pdf"
 ):
     n_plots = len(results["posterior"])
@@ -99,7 +97,6 @@
 
 
 def plot_deaths_and_reward_vs_alpha(
->>>>>>> ece244a3
     results, plot_error_bars=True, save_path=None, save_format="pdf"
 ):
     n_plots = len(results["posterior"])
